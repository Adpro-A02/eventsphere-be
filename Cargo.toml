--- conflicted
+++ resolved
@@ -31,11 +31,8 @@
 actix-web = "4.10.2"
 once_cell = "1.9.0"
 argon2 = { version = "^0.5.3", features = ["std"] }
-<<<<<<< HEAD
+env_logger = "0.11.8"
 serial_test = "3.2.0"
-=======
-env_logger = "0.11.8"
->>>>>>> 3e0bdb40
 
 [dev-dependencies]
 mockall = "0.13.1"
