pub mod transaction;
<<<<<<< HEAD
pub mod auth;
=======
pub mod event;
>>>>>>> ce9fae98
<|MERGE_RESOLUTION|>--- conflicted
+++ resolved
@@ -1,6 +1,3 @@
 pub mod transaction;
-<<<<<<< HEAD
 pub mod auth;
-=======
-pub mod event;
->>>>>>> ce9fae98
+pub mod event;